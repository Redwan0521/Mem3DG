
#include <iostream>

#include <geometrycentral/surface/halfedge_factories.h>
#include <geometrycentral/surface/halfedge_mesh.h>
#include <geometrycentral/surface/intrinsic_geometry_interface.h>
#include <geometrycentral/surface/meshio.h>
#include <geometrycentral/surface/ply_halfedge_mesh_data.h>
#include <geometrycentral/surface/polygon_soup_mesh.h>
#include <geometrycentral/surface/vertex_position_geometry.h>
#include <geometrycentral/utilities/vector3.h>

#include "ddgsolver/force.h"
#include "ddgsolver/icosphere.h"
#include "ddgsolver/integrator.h"
#include "ddgsolver/typetraits.h"
#include "ddgsolver/util.h"

namespace gc = ::geometrycentral;
namespace gcs = ::geometrycentral::surface;

void driver(std::string run, std::string option, int nSub, double H0, double Vt,
	double h, double T, double eps) {
	/// physical parameters 
<<<<<<< HEAD
	ddgsolver::parameters p;
	p.Kb = 0.03;			//Kb
=======
	ddgsolver::Parameters p;
	p.Kb = 0.01;			//Kb
>>>>>>> df1417c4
	p.H0 = H0;				//H0
	p.Kse = 0.1;      //Kse
	p.Ksl = 1;				//Ksl
	p.Ksg = 2;				//Ksg
	p.Kv = 10;			  //Kv
	p.gamma = 1;				//gamma
	p.Vt = 1 * Vt;			//Vt
	p.kt = 0.00001;		//Kt 
}<|MERGE_RESOLUTION|>--- conflicted
+++ resolved
@@ -22,13 +22,8 @@
 void driver(std::string run, std::string option, int nSub, double H0, double Vt,
 	double h, double T, double eps) {
 	/// physical parameters 
-<<<<<<< HEAD
 	ddgsolver::parameters p;
 	p.Kb = 0.03;			//Kb
-=======
-	ddgsolver::Parameters p;
-	p.Kb = 0.01;			//Kb
->>>>>>> df1417c4
 	p.H0 = H0;				//H0
 	p.Kse = 0.1;      //Kse
 	p.Ksl = 1;				//Ksl
