--- conflicted
+++ resolved
@@ -45,11 +45,13 @@
 
   /// A. non-optimized version
   // calculate the Laplacian of mean curvature H
-  Eigen::Matrix<double, Eigen::Dynamic, 1> lap_H = M_inv * L * (H.raw() - H0.raw());
+  Eigen::Matrix<double, Eigen::Dynamic, 1> lap_H =
+      M_inv * L * (H.raw() - H0.raw());
 
   // initialize and calculate intermediary result scalerTerms
   Eigen::Matrix<double, Eigen::Dynamic, 1> scalerTerms =
-      rowwiseProduct(H.raw(), H.raw()) + rowwiseProduct(H.raw(), H0.raw()) - K.raw();
+      rowwiseProduct(H.raw(), H.raw()) + rowwiseProduct(H.raw(), H0.raw()) -
+      K.raw();
   // Eigen::Matrix<double, Eigen::Dynamic, 1> zeroMatrix;
   // zeroMatrix.resize(n_vertices, 1);
   // zeroMatrix.setZero();
@@ -156,8 +158,7 @@
 
   for (gcs::Vertex v : mesh->vertices()) {
     // Calculate interfacial tension
-    if ((H0[v] > (0.1 * P.H0)) &&
-        (H0[v] < (0.9 * P.H0)) && (H[v] != 0)) {
+    if ((H0[v] > (0.1 * P.H0)) && (H0[v] < (0.9 * P.H0)) && (H[v] != 0)) {
 
       // Calculate halfedgeVectorsInVertex
       double coordSum = 0.0;
@@ -200,16 +201,9 @@
         principalDirection1 += -vec * vec / len * std::abs(alpha);
 
         // calculate gradient
-        gradient +=
-<<<<<<< HEAD
-            vecFromHalfedge(he, vpg).normalize() *
-            (H0[he.next().vertex()] - H0[he.vertex()]) /
-            vpg.edgeLengths[he.edge()];
-=======
-            vecFromHalfedge(he, *vpg).normalize() *
-            (H0[he.next().vertex().getIndex()] - H0[he.vertex().getIndex()]) /
-            vpg->edgeLengths[he.edge()];
->>>>>>> 880f6092
+        gradient += vecFromHalfedge(he, *vpg).normalize() *
+                    (H0[he.next().vertex()] - H0[he.vertex()]) /
+                    vpg->edgeLengths[he.edge()];
 
         // calculate tangent basis
         gc::Vector3 eVec = vpg->vertexPositions[he.next().vertex()] -
@@ -236,16 +230,10 @@
       double cosT = gc::dot(tangentVector, PD1InWorldCoords.normalize());
 
       // Deduce normal curvature
-      double K1 =
-          (2 * H[v] + sqrt(principalDirection1.norm())) * 0.5;
+      double K1 = (2 * H[v] + sqrt(principalDirection1.norm())) * 0.5;
       double K2 =
-<<<<<<< HEAD
           (2 * H[v] - sqrt(principalDirection1.norm())) * 0.5;
-      lineTensionPressure[v] = -P.eta * vpg.vertexNormals[v] *
-=======
-          (2 * H[v.getIndex()] - sqrt(principalDirection1.norm())) * 0.5;
       lineTensionPressure[v] = -P.eta * vpg->vertexNormals[v] *
->>>>>>> 880f6092
                                (cosT * cosT * (K1 - K2) + K2) * P.sharpness;
     }
   }
@@ -317,13 +305,8 @@
 
     Eigen::Matrix<double, 1, 3> zDir;
     zDir << 0.0, 0.0, -1.0;
-    externalPressure_e =
-        -externalPressureMagnitude * zDir *
-<<<<<<< HEAD
-        (vpg.inputVertexPositions[theVertex].z - P.height);
-=======
-        (vpg->inputVertexPositions[mesh->vertex(ptInd)].z - P.height);
->>>>>>> 880f6092
+    externalPressure_e = -externalPressureMagnitude * zDir *
+                         (vpg->inputVertexPositions[theVertex].z - P.height);
   }
 }
 
@@ -338,7 +321,8 @@
           .matrix();
 
   chemicalPotential.raw() =
-      (P.epsilon - (2 * P.Kb * (H.raw() - H0.raw())).array() * dH0dphi.array()).matrix();
+      (P.epsilon - (2 * P.Kb * (H.raw() - H0.raw())).array() * dH0dphi.array())
+          .matrix();
 }
 
 void System::getDPDForces() {
@@ -385,71 +369,6 @@
   }
 }
 
-<<<<<<< HEAD
-=======
-void System::getRegularizationForce() {
-  gcs::EdgeData<double> lcr(*mesh);
-  getCrossLengthRatio(*mesh, *vpg, lcr);
-
-  for (gcs::Vertex v : mesh->vertices()) {
-    for (gcs::Halfedge he : v.outgoingHalfedges()) {
-      gcs::Halfedge base_he = he.next();
-
-      // Stretching forces
-      gc::Vector3 edgeGradient = -vecFromHalfedge(he, *vpg).normalize();
-      gc::Vector3 base_vec = vecFromHalfedge(base_he, *vpg);
-      gc::Vector3 localAreaGradient =
-          -gc::cross(base_vec, vpg->faceNormals[he.face()]);
-      assert((gc::dot(localAreaGradient, vecFromHalfedge(he, vpg))) < 0);
-
-      // Conformal regularization
-      if (P.Kst != 0) {
-        gcs::Halfedge jl = he.next();
-        gcs::Halfedge li = jl.next();
-        gcs::Halfedge ik = he.twin().next();
-        gcs::Halfedge kj = ik.next();
-
-        gc::Vector3 grad_li = vecFromHalfedge(li, *vpg).normalize();
-        gc::Vector3 grad_ik = vecFromHalfedge(ik.twin(), *vpg).normalize();
-        regularizationForce[v] +=
-            -P.Kst * (lcr[he.edge()] - targetLcr[he.edge()]) /
-            targetLcr[he.edge()] *
-            (vpg->edgeLengths[kj.edge()] / vpg->edgeLengths[jl.edge()]) *
-            (grad_li * vpg->edgeLengths[ik.edge()] -
-             grad_ik * vpg->edgeLengths[li.edge()]) /
-            vpg->edgeLengths[ik.edge()] / vpg->edgeLengths[ik.edge()];
-        // regularizationForce[v] += -P.Kst * localAreaGradient;
-      }
-
-      if (P.Ksl != 0) {
-        regularizationForce[v] +=
-            -P.Ksl * localAreaGradient *
-            (vpg->faceAreas[base_he.face()] - targetFaceAreas[base_he.face()]) /
-            targetFaceAreas[base_he.face()];
-      }
-
-      if (P.Kse != 0) {
-        regularizationForce[v] +=
-            -P.Kse * edgeGradient *
-            (vpg->edgeLengths[he.edge()] - targetEdgeLengths[he.edge()]) /
-            targetEdgeLengths[he.edge()];
-      }
-
-      /// Patch regularization
-      // // the cubic penalty is for regularizing the mesh,
-      // // need better physical interpretation or alternative method
-      // if (P.Kse != 0) {
-      //   double strain =
-      //       (vpg->edgeLengths[he.edge()] - targetEdgeLengths[he.edge()]) /
-      //       targetEdgeLengths[he.edge()];
-      //   regularizationForce[v] +=
-      //       -P.Kse * edgeGradient * strain * strain * strain;
-      // }
-    }
-  }
-}
-
->>>>>>> 880f6092
 void System::getAllForces() {
 
   // zero all forces
