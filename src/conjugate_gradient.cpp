--- conflicted
+++ resolved
@@ -322,12 +322,7 @@
                   << "n: " << frame << "\n"
                   << "dA: " << dArea << ", "
                   << "dVP: " << dVP << ", "
-<<<<<<< HEAD
-                  << "h: " << abs(f.vpg.inputVertexPositions[f.theVertex].z)
-=======
-                  << "h: "
-                  << abs(f.vpg->inputVertexPositions[f.mesh->vertex(f.ptInd)].z)
->>>>>>> 880f6092
+                  << "h: " << abs(f.vpg->inputVertexPositions[f.theVertex].z)
                   << "\n"
                   << "E_total: " << f.E.totalE << "\n"
                   << "|e|L2: " << f.L2ErrorNorm << "\n"
@@ -387,11 +382,7 @@
 
     // vertex shift for regularization
     if (f.isVertexShift) {
-<<<<<<< HEAD
       f.vertexShift();
-=======
-      vertexShift(*f.mesh, *f.vpg, f.mask);
->>>>>>> 880f6092
     }
 
     // time stepping on protein density
