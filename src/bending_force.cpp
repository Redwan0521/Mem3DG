
#include <cmath>
#include <iostream>

#include <geometrycentral/numerical/linear_solvers.h>
#include <geometrycentral/surface/halfedge_mesh.h>
#include <geometrycentral/surface/intrinsic_geometry_interface.h>
#include <geometrycentral/surface/vertex_position_geometry.h>
#include <geometrycentral/utilities/vector3.h>

#include <Eigen/Core>

#include "ddgsolver/force.h"

namespace gc = ::geometrycentral;
namespace gcs = ::geometrycentral::surface;

void Force::getBendingForces(double Kb, double H0) {
  // Gaussian curvature
  auto KG = vpg.vertexGaussianCurvatures.toMappedVector();
  // std::cout << "Gaussian" << KG << std::endl;

  size_t n_vertices = (mesh.nVertices());
  // will change this when change the mapping in util.h

  /*auto positions = mapVecToEigen<double, 3>(vpg.inputVertexPositions);
  positions.resize(3, n_vertices);*/

  gc::Vector3 *d = vpg.inputVertexPositions.rawdata().data();
  Eigen::Map<Eigen::Matrix<double, 3, Eigen::Dynamic>> positions(
      reinterpret_cast<double *>(d), 3, n_vertices);

  d = bendingForces.rawdata().data();
<<<<<<< HEAD
  Eigen::Map<Eigen::Matrix<double, 3, Eigen::Dynamic>>
  bendingForces_e_temp(reinterpret_cast<double*>(d), 3, n_vertices);
  auto& bendingForces_e = bendingForces_e_temp.transpose();
=======
  Eigen::Map<Eigen::Matrix<double, 3, Eigen::Dynamic>> bendingForces_e_temp(
      reinterpret_cast<double *>(d), 3, n_vertices);
  auto bendingForces_e = bendingForces_e_temp.transpose();
>>>>>>> de23a730

  // std::cout << "evecdouble" << evecdouble.cols() << std::endl;
  Eigen::Matrix<double, Eigen::Dynamic, 3> Hn =
      M_inv * L * positions.transpose() / 2;
  Eigen::Matrix<double, Eigen::Dynamic, 1> H;
  Eigen::Matrix<double, Eigen::Dynamic, 3> n;
  H.resize(n_vertices, 1);
  n.resize(n_vertices, 3);

  for (int row = 0; row < n_vertices; ++row) {
    H(row) = Hn.row(row).norm();
    // std::cout << "curvature" << H(row) << std::endl;
    n.row(row) = Hn.row(row) / H(row);
  }

  Eigen::Matrix<double, Eigen::Dynamic, 1> lap_H = M_inv * L * H;
  auto f_mag =
      M * (-2 * Kb *
           (2 * (H.array() - Eigen::ArrayXd::Constant(n_vertices, 1, H0)) *
                (square(H.array()) + H0 * H.array() - (M_inv * KG).array()) +
            lap_H.array())
               .matrix());
  // std::cout << "force Magnitude" << f_mag << std::endl;

  for (size_t row = 0; row < mesh.nVertices(); ++row) {
    bendingForces_e.row(row) = f_mag(row) * n.row(row);
  }
  //std::cout << "bending here" << bendingForces_e << std::endl;
}<|MERGE_RESOLUTION|>--- conflicted
+++ resolved
@@ -31,15 +31,9 @@
       reinterpret_cast<double *>(d), 3, n_vertices);
 
   d = bendingForces.rawdata().data();
-<<<<<<< HEAD
-  Eigen::Map<Eigen::Matrix<double, 3, Eigen::Dynamic>>
-  bendingForces_e_temp(reinterpret_cast<double*>(d), 3, n_vertices);
-  auto& bendingForces_e = bendingForces_e_temp.transpose();
-=======
   Eigen::Map<Eigen::Matrix<double, 3, Eigen::Dynamic>> bendingForces_e_temp(
       reinterpret_cast<double *>(d), 3, n_vertices);
-  auto bendingForces_e = bendingForces_e_temp.transpose();
->>>>>>> de23a730
+  auto& bendingForces_e = bendingForces_e_temp.transpose();
 
   // std::cout << "evecdouble" << evecdouble.cols() << std::endl;
   Eigen::Matrix<double, Eigen::Dynamic, 3> Hn =
